--- conflicted
+++ resolved
@@ -32,9 +32,11 @@
     "rollup-plugin-node-resolve": "^3.4.0",
     "rollup-plugin-terser": "^2.0.2",
     "rollup-plugin-uglify": "^5.0.2",
-<<<<<<< HEAD
+    "standard": "^12.0.1"
     "serve": "^10.0.0"
   },
+  "dependencies": {
+  }
   "eslintConfig": {
     "extends": "eslint-config-airbnb-base",
     "rules": {
@@ -46,11 +48,5 @@
         }
       ]
     }
-=======
-    "serve": "^10.0.0",
-    "standard": "^12.0.1"
-  },
-  "dependencies": {
->>>>>>> 8f4c353b
   }
 }